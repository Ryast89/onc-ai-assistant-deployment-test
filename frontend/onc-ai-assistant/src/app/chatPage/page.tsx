"use client";

import { useState, useRef, useEffect } from "react";
import Image from "next/image";
import "./ChatPage.css";
import { FiSend } from "react-icons/fi";

type Message = {
  sender: "user" | "ai";
  text: string;
  isThinking?: boolean;
};

export default function ChatPage() {
  const [input, setInput] = useState("");
  const [messages, setMessages] = useState<Message[]>([]);
  const [pageLoaded, setPageLoaded] = useState(false);
  const textareaRef = useRef<HTMLTextAreaElement>(null);

  useEffect(() => {
    // Trigger fade-in after first render
    setPageLoaded(true);
  }, []);

  const fetchAIResponse = async (prompt: string): Promise<string> => {
    try {
      const response = await fetch(
        "https://onc-assistant-822f952329ee.herokuapp.com/query",
        {
          method: "POST",
<<<<<<< HEAD
          headers: {
            "Content-Type": "application/json",
          },
          body: JSON.stringify({ text: prompt }),
        }
      );

      if (!response.ok) {
        throw new Error("API request failed");
      }

      const data = await response.json();

=======
          headers: { "Content-Type": "application/json" },
          body: JSON.stringify({ text: prompt }),
        }
      );
      if (!response.ok) throw new Error("API request failed");
      const data = await response.json();
>>>>>>> a90bba55
      return data.response ?? "No response from AI.";
    } catch (error) {
      console.error("Error fetching AI response:", error);
      return "Sorry, something went wrong.";
    }
  };

  const handleSend = async () => {
    if (!input.trim()) return;

    const userMessage: Message = { sender: "user", text: input };
    setMessages((prev) => [
      ...prev,
      userMessage,
<<<<<<< HEAD
      { sender: "ai", text: "thinking" },
=======
      { sender: "ai", text: "", isThinking: true },
>>>>>>> a90bba55
    ]);
    setInput("");

    const aiText = await fetchAIResponse(input);

    // Stop thinking
    setMessages((prev) => {
      const updated = [...prev];
      updated[updated.length - 1] = {
        ...updated[updated.length - 1],
        isThinking: false,
      };
      return updated;
    });

    // Typewriter effect
    let index = 0;
    const typeInterval = setInterval(() => {
      setMessages((prev) => {
        const updated = [...prev];
        const currentAiMsg = updated[updated.length - 1];
        updated[updated.length - 1] = {
          ...currentAiMsg,
          text: aiText.slice(0, index + 1),
        };
        return updated;
      });

      index++;

      if (index >= aiText.length) {
        clearInterval(typeInterval);
      }
    }, 30);
  };

  useEffect(() => {
    const textarea = textareaRef.current;
    if (textarea) {
      textarea.style.height = "auto";
      textarea.style.height = textarea.scrollHeight + "px";
    }
  }, [input]);

  const renderMessageText = (msg: Message) => {
    if (msg.sender === "ai" && msg.isThinking) {
      const dots = "Generating Response...".split("");
      return (
        <span className="thinking-animation">
          {dots.map((char, index) => (
            <span
              key={index}
              className="thinking-char"
              style={{ animationDelay: `${index * 0.1}s` }}
            >
              {char}
            </span>
          ))}
        </span>
      );
    }
    return msg.text;
  };

  return (
    <div className={`chat-container ${pageLoaded ? "fade-in" : ""}`}>
      <div className="chat-header">
        <Image
          src="/FishLogo.png"
          alt="Fish Logo"
          width={100}
          height={100}
          quality={100}
          className="fish-logo floating"
        />
        <h2>Hello! How can I assist you today?</h2>
      </div>

      <div className="chat-body">
        <div className="messages">
          {messages.map((msg, i) => (
            <div
              key={i}
              className={`message ${
                msg.sender === "user" ? "user-msg" : "ai-msg"
              }`}
            >
              {renderMessageText(msg)}
            </div>
          ))}
        </div>
        <div className="chat-input-wrapper">
          <textarea
            ref={textareaRef}
            placeholder="Type a message..."
            value={input}
            onChange={(e) => setInput(e.target.value)}
            className="chat-input"
            rows={1}
          />
          <button onClick={handleSend} className="send-button">
            <FiSend size={20} color="#007acc" className="send-icon" />
          </button>
        </div>
      </div>
    </div>
  );
}<|MERGE_RESOLUTION|>--- conflicted
+++ resolved
@@ -28,7 +28,6 @@
         "https://onc-assistant-822f952329ee.herokuapp.com/query",
         {
           method: "POST",
-<<<<<<< HEAD
           headers: {
             "Content-Type": "application/json",
           },
@@ -41,15 +40,6 @@
       }
 
       const data = await response.json();
-
-=======
-          headers: { "Content-Type": "application/json" },
-          body: JSON.stringify({ text: prompt }),
-        }
-      );
-      if (!response.ok) throw new Error("API request failed");
-      const data = await response.json();
->>>>>>> a90bba55
       return data.response ?? "No response from AI.";
     } catch (error) {
       console.error("Error fetching AI response:", error);
@@ -64,11 +54,7 @@
     setMessages((prev) => [
       ...prev,
       userMessage,
-<<<<<<< HEAD
-      { sender: "ai", text: "thinking" },
-=======
       { sender: "ai", text: "", isThinking: true },
->>>>>>> a90bba55
     ]);
     setInput("");
 
